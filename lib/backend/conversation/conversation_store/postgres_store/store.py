--- conflicted
+++ resolved
@@ -5,12 +5,8 @@
 
 import sqlalchemy
 from francis_toolkit.utils import get_timestamp
-<<<<<<< HEAD
-from sqlalchemy import Column, Index, String, Enum, asc, desc
+from sqlalchemy import Column, Index, String, Enum, asc, desc, Integer
 from sqlalchemy.orm import mapped_column, Mapped
-=======
-from sqlalchemy import Column, Index, String, asc, desc, Integer
->>>>>>> 043b4fbf
 from sqlalchemy.dialects.postgresql import JSONB, UUID
 from sqlalchemy.orm import sessionmaker, mapped_column
 
@@ -189,7 +185,13 @@
             return [self._entity_to_chat(chat) for chat in chats]
 
     def create_chat_message(
-        self, user_id: str, chat_id: str, message_type: str, content: str, tokens: int, sources: Optional[List[Dict[str, Any]]] = None
+        self,
+        user_id: str,
+        chat_id: str,
+        message_type: str,
+        content: str,
+        tokens: int,
+        sources: Optional[List[Dict[str, Any]]] = None,
     ) -> ChatMessage:
         now = str(get_timestamp())
         with self._session_maker() as session:
@@ -269,7 +271,7 @@
         except ValueError:
             return False
 
-    # NOTE: note to reviewer; this function was originally not implemented when token-counting 
+    # NOTE: note to reviewer; this function was originally not implemented when token-counting
     # features were added. This is a "passthrough" function that allows the Postgres conversation
     # store to not explode.
     # Note that update_chat was implemented on the DynamoChatHistoryStore, but not on this class nor th
