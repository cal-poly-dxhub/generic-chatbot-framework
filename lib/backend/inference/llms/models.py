# Copyright Amazon.com, Inc. or its affiliates. All Rights Reserved.
# SPDX-License-Identifier: Apache-2.0
import os
from abc import ABC, abstractmethod
from typing import Optional

import boto3
import botocore
from adapters.sagemaker_content_handler import (
    SagemakerContentHandler,
)
from aws_lambda_powertools import Logger
from common.app_trace import app_trace
from common.types import ClassificationType, StreamingContext
from common.utils import download_image_from_s3, format_template_variables
from common.websocket_utils import stream_llm_response
from francis_toolkit.types import ModelHosting

logger = Logger()

promotion_image_bytes = None


class LLMBase(ABC):
    def __init__(self, region_name: str) -> None:
        self.region_name = region_name

    @abstractmethod
    def call_text_llms(
        self,
        model_config: dict,
        prompt_template: str,
        prompt_variables: list,
        classification_type: ClassificationType = ClassificationType.QUESTION,
        streaming_context: Optional[StreamingContext] = None,
        **kwargs: dict,
    ) -> str:
        pass

class RerankerBase(ABC):
    """Base class for document reranking implementations."""
    def __init__(self, region_name: str) -> None:
        self.region_name = region_name
    
    @abstractmethod
    def rerank_text(
        self,
        reranker_config: dict,
        query: str,
        documents: list[dict],
        **kwargs: dict,
    ) -> list[dict]:
        pass

class BedrockReranker(RerankerBase):
    def __init__(self, region_name: str) -> None:
        super().__init__(region_name)
        self.client = boto3.client("bedrock-agent-runtime", region_name=region_name)

    def _format_documents_for_reranking(self, documents: list[dict]) -> list:
        return [
            {
                "type": "INLINE",
                "inlineDocumentSource": {
                    "type": "TEXT",
                    "textDocument": {
                        "text": document.get("pageContent", ""),
                    }
                }
            }
            for document in documents
        ]
    
    def _apply_reranking_order(
            self,
            reranking_response: dict,
            original_documents: list
    ) -> list[dict]:
        reranked_documents = []

        for result in reranking_response.get('results', []):
            idx = int(result['index'])
            reranked_documents.append(original_documents[idx])

        return reranked_documents

    def rerank_text(
        self,
        reranker_config: dict,
        query: str,
        documents: list,
        **kwargs: dict,
    ) -> list[dict]:
        try: 
            app_trace.add("reranking_query", query)
            app_trace.add("reranker_config", reranker_config)

            model_id = reranker_config.get("modelConfig", {}).get("modelId")
            model_arn = f"arn:aws:bedrock:{self.region_name}::foundation-model/{model_id}"

            formatted_docs = self._format_documents_for_reranking(documents)
            
            response = self.client.rerank(
                queries=[{
                    "type": "TEXT",
                    "textQuery": {
                        "text": query
                    }
                }],
                sources=formatted_docs,
                rerankingConfiguration={
                    "type": "BEDROCK_RERANKING_MODEL",
                    "bedrockRerankingConfiguration": {
                        "numberOfResults": min(len(formatted_docs), kwargs.get("numberOfResults", 10)),  
                        "modelConfiguration": {
                            "additionalModelRequestFields": kwargs.get("additionalModelRequestFields", {}),
                            "modelArn": model_arn,
                        }
                    }
                }
            )
            app_trace.add("reranker_response", response)
            
            logger.debug(f"Reranking completed for query: {query}")

            reranked_documents = self._apply_reranking_order(response, documents)
            return reranked_documents
        
        except botocore.exceptions.ClientError as err:
            logger.error("A client error occurred: %s", err.response["Error"]["Message"])
            return documents
        except Exception as err:
            logger.error("An error occurred: %s", err)
            return documents
        

class BedrockLLM(LLMBase):
    def __init__(self, region_name: str) -> None:
        super().__init__(region_name)
        self.client = boto3.client("bedrock-runtime", region_name=region_name)

    def call_text_llms(
        self,
        model_config: dict,
        prompt_template: str,
        prompt_variables: list,
        classification_type: ClassificationType = ClassificationType.QUESTION,
        streaming_context: Optional[StreamingContext] = None,
        **kwargs: dict,
    ) -> str:
        final_prompt = format_template_variables(prompt_template, prompt_variables, **kwargs)
        model_kwargs = model_config.get("modelKwargs", {})
        inference_config = {
            "maxTokens": int(model_kwargs.get("maxTokens", 1024)),
            "temperature": float(model_kwargs.get("temperature", 0)),
        }
        if "topP" in model_kwargs:
            inference_config["topP"] = float(model_kwargs["topP"])
        if "stopSequences" in model_kwargs:
            inference_config["stopSequences"] = model_kwargs["stopSequences"]

        guardrail_config = None
        if os.getenv("GUARDRAIL_ARN"):
            guardrail_config = {
                "guardrailIdentifier": os.getenv("GUARDRAIL_ARN"),
                "guardrailVersion": os.getenv("GUARDRAIL_VERSION", "DRAFT"),
                "trace": "enabled"
            }
            if streaming_context is not None:
                guardrail_config["streamProcessingMode"] = "sync"
                    
        app_trace.add("inference_config", inference_config)
        app_trace.add("prompt", final_prompt)

        content: list[dict] = [
            {"text": final_prompt},
            {
                "guardContent": {
                    "text": {
                        "text": final_prompt
                    }
                }
            }
        ] if guardrail_config else [{"text": final_prompt}]

        if classification_type == ClassificationType.PROMOTION and "promotion_image_url" in kwargs:
            global promotion_image_bytes
            if promotion_image_bytes is None:
                promotion_image_bytes = download_image_from_s3(kwargs["promotion_image_url"])  # type: ignore
            content.append({"image": {"format": "jpeg", "source": {"bytes": promotion_image_bytes}}})

        try:
            logger.debug(f"Prompt is sent to {model_config['modelId']}: {final_prompt}")
            
            converse_kwargs = {
                "modelId": model_config["modelId"],
                "messages": [
                    {
                        "role": "user",
                        "content": content,
                    },
                ],
                "system": (
                    [
                        {"text": kwargs["system_prompt"]},
                    ]
                    if "system_prompt" in kwargs
                    else []
                ),
                "inferenceConfig": inference_config,
            }

            if guardrail_config:
                converse_kwargs["guardrailConfig"] = guardrail_config

            inference_result = ""

            if streaming_context is not None:
                try:
                    response = self.client.converse_stream(**converse_kwargs)
                    for event in response["stream"]:
                        if "contentBlockDelta" in event:
                            content_delta_text = event["contentBlockDelta"]["delta"]["text"]
                            stream_llm_response(
                                streaming_context.connectionId,
                                {
                                    "chatId": streaming_context.chatId,
                                    "messageId": streaming_context.messageId,
                                    "chunks": [content_delta_text],
                                },
                            )
                            inference_result += content_delta_text
                except botocore.exceptions.ClientError as err:
                    if "ContentFilterException" in str(err):
                        app_trace.add("content_filter_exception", {
                            "error": str(err),
                            "type": "input" if "input" in str(err).lower() else "output"
                        })
                        blocked_message = (
                            kwargs.get("blocked_input_message", "Input was filtered by content safety guardrails")
                            if "input" in str(err).lower()
                            else kwargs.get("blocked_output_message", "Output was filtered by content safety guardrails")
                        )
                        stream_llm_response(
                            streaming_context.connectionId,
                            {
                                "chatId": streaming_context.chatId,
                                "messageId": streaming_context.messageId,
                                "chunks": [blocked_message],
                            },
                        )
                        return blocked_message
                    raise
            else:
                response = self.client.converse(**converse_kwargs)
                app_trace.add("inference_response", response)

                if response["stopReason"] not in (
                    "end_turn",
                    "max_tokens",
                    "stop_sequence",
                ):
                    logger.error(f"Invalid response from {model_config['modelId']}. Stop reason: {response['stopReason']}")
                    inference_result = ""
                    input_tokens = output_tokens = 0
                else:
                    inference_result = response["output"]["message"]["content"][0]["text"]
<<<<<<< HEAD
                    
=======
                    input_tokens, output_tokens = response["usage"]["inputTokens"], response["usage"]["outputTokens"]

>>>>>>> 1ce65e96
            logger.debug(f"Response received from {model_config['modelId']}: {inference_result}")
            return (inference_result, input_tokens, output_tokens)

        except botocore.exceptions.ClientError as err:
            if "ContentFilterException" in str(err):
                app_trace.add("content_filter_exception", {
                    "error": str(err),
                    "type": "input" if "input" in str(err).lower() else "output"
                })
                if "input" in str(err).lower():
                    return kwargs.get("blocked_input_message", "Input was filtered by content safety guardrails")
                return kwargs.get("blocked_output_message", "Output was filtered by content safety guardrails")
            
            logger.error("A client error occurred: %s", err.response["Error"]["Message"])
        except Exception as err:
            logger.error("An error occurred: %s", err)

        return ""


class SagemakerLLM(LLMBase):
    def __init__(self, region_name: str) -> None:
        super().__init__(region_name)
        self.client = boto3.client("sagemaker-runtime", region_name=region_name)

    def call_text_llms(
        self,
        model_config: dict,
        prompt_template: str,
        prompt_variables: list,
        classification_type: ClassificationType = ClassificationType.QUESTION,
        streaming_context: Optional[StreamingContext] = None,
        **kwargs: dict,
    ) -> str:
        prompt = format_template_variables(prompt_template, prompt_variables, **kwargs)

        label_converter = {
            "input_label": kwargs.get("input_label", "inputs"),
            "output_label": kwargs.get("output_label", "generated_text"),
            "model_kwargs_label": kwargs.get("model_kwargs_label", "parameters"),
        }

        logger.debug(f"Prompt is sent to {model_config['modelId']}: {prompt[:250]}")

        content_handler = SagemakerContentHandler(label_converter=label_converter)
        body = content_handler.transform_input(prompt=prompt, model_kwargs=model_config["modelKwargs"])

        text = ""

        try:
            if streaming_context is not None:
                response = self.client.invoke_endpoint_with_response_stream(
                    EndpointName=model_config["modelEndpointName"],
                    Body=body,
                    ContentType=content_handler.content_type,
                )

                # The streaming output text follows the pattern b'{"generated_text": "<output>"}' for Meta LlaMa 3 models
                # Adjust the logic below as needed to accommodate the specific output format of different models.
                response_bytes = b""
                filter_pattern = b'{"generated_text": "'
                content_started = False
                for event in response["Body"]:
                    chunk_bytes = event["PayloadPart"]["Bytes"]
                    response_bytes += chunk_bytes

                    if len(response_bytes) < len(filter_pattern):
                        continue

                    if not content_started:
                        if response_bytes.startswith(filter_pattern):
                            chunk_bytes = response_bytes[len(filter_pattern) :]
                        content_started = True

                    if chunk_bytes.endswith(b'"}'):
                        chunk_bytes = chunk_bytes[:-2]

                    stream_llm_response(
                        streaming_context.connectionId,
                        {
                            "chatId": streaming_context.chatId,
                            "messageId": streaming_context.messageId,
                            "chunks": [chunk_bytes.decode("utf-8")],
                        },
                    )
                text = content_handler.transform_output(response_bytes)

            else:
                response = self.client.invoke_endpoint(
                    EndpointName=model_config["modelEndpointName"],
                    Body=body,
                    ContentType=content_handler.content_type,
                    Accept=content_handler.accepts,
                )

                text = content_handler.transform_output(response["Body"])
        except Exception as e:
            raise ValueError(f"Error raised by inference endpoint: {e}")  # noqa: B904

        app_trace.add("inference_response", text)
        logger.debug(f"Response received from {model_config['modelId']}: {text[:150]}")

        return text


def get_llm_class(provider: str, region_name: Optional[str] = None) -> LLMBase:
    region_name = region_name or os.getenv("AWS_DEFAULT_REGION")

    if provider == ModelHosting.BEDROCK:
        llm_class = BedrockLLM(region_name=region_name)  # type: ignore
    else:
        llm_class = SagemakerLLM(region_name=region_name)  # type: ignore

    return llm_class

def get_reranker_class(provider: str, region_name: Optional[str] = None) -> RerankerBase:
    region_name = region_name or os.getenv("AWS_DEFAULT_REGION")

    if provider == ModelHosting.BEDROCK:
        reranker_class = BedrockReranker(region_name=region_name)  # type: ignore
    else:
        # No current implementation for non-bedrock rerankers
        raise ValueError(f"Unsupported reranker provider: %s", provider)

    return reranker_class<|MERGE_RESOLUTION|>--- conflicted
+++ resolved
@@ -265,12 +265,8 @@
                     input_tokens = output_tokens = 0
                 else:
                     inference_result = response["output"]["message"]["content"][0]["text"]
-<<<<<<< HEAD
-                    
-=======
                     input_tokens, output_tokens = response["usage"]["inputTokens"], response["usage"]["outputTokens"]
 
->>>>>>> 1ce65e96
             logger.debug(f"Response received from {model_config['modelId']}: {inference_result}")
             return (inference_result, input_tokens, output_tokens)
 
