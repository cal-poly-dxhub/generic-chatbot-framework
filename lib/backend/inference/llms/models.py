--- conflicted
+++ resolved
@@ -191,7 +191,7 @@
 
         try:
             logger.debug(f"Prompt is sent to {model_config['modelId']}: {final_prompt}")
-            
+                        
             converse_kwargs = {
                 "modelId": model_config["modelId"],
                 "messages": [
@@ -232,12 +232,9 @@
                                 },
                             )
                             inference_result += content_delta_text
-<<<<<<< HEAD
                         if "usage" in event:
                             input_tokens = event["usage"].get("inputTokens", 0)
                             output_tokens = event["usage"].get("outputTokens", 0)
-=======
->>>>>>> 676a1030
                 except botocore.exceptions.ClientError as err:
                     if "ContentFilterException" in str(err):
                         app_trace.add("content_filter_exception", {
@@ -257,11 +254,7 @@
                                 "chunks": [blocked_message],
                             },
                         )
-<<<<<<< HEAD
                         return (blocked_message, 0, 0)
-=======
-                        return blocked_message
->>>>>>> 676a1030
                     raise
             else:
                 response = self.client.converse(**converse_kwargs)
@@ -289,19 +282,14 @@
                     "type": "input" if "input" in str(err).lower() else "output"
                 })
                 if "input" in str(err).lower():
-<<<<<<< HEAD
                     return (kwargs.get("blocked_input_message", "Input was filtered by content safety guardrails"), 0, 0)
                 return (kwargs.get("blocked_output_message", "Output was filtered by content safety guardrails"), 0, 0)
-=======
-                    return kwargs.get("blocked_input_message", "Input was filtered by content safety guardrails")
-                return kwargs.get("blocked_output_message", "Output was filtered by content safety guardrails")
->>>>>>> 676a1030
             
             logger.error("A client error occurred: %s", err.response["Error"]["Message"])
         except Exception as err:
             logger.error("An error occurred: %s", err)
 
-        return ("", 0, 0)  # Return empty string with zero tokens for other errors
+        return ("", 0, 0)
 
 
 class SagemakerLLM(LLMBase):
